--- conflicted
+++ resolved
@@ -1,12 +1,7 @@
 {
     "name": "@smooai/fetch",
-<<<<<<< HEAD
-    "version": "1.1.0",
+    "version": "1.2.0",
     "description": "A powerful fetch client library built on top of the native `fetch` API, designed for both Node.js and browser environments. Features built-in support for retries, timeouts, rate limiting, circuit breaking, and Standard Schema validation.",
-=======
-    "version": "1.2.0",
-    "description": "A powerful HTTP client (fetch) library with built-in support for retries, timeouts, rate limiting, and circuit breaking. Designed for both Node.js and browser environments, with seamless integration with AWS Lambda and structured logging.",
->>>>>>> db00ca76
     "homepage": "https://github.com/SmooAI/fetch#readme",
     "bugs": {
         "url": "https://github.com/SmooAI/fetch/issues"
